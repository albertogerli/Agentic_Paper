"""
Sistema Multi-Agente per la Revisione di Paper Scientifici.
Versione alternativa senza dipendenza dal framework 'agents'.

Questo sistema usa le OpenAI API direttamente invece del framework
`agents`.
"""

import os
import json
import re
import time
import logging
import asyncio
from datetime import datetime
from typing import List, Dict, Any, Optional, Tuple, Callable
from dataclasses import dataclass, field
from pathlib import Path
from io import StringIO
from concurrent.futures import ThreadPoolExecutor, as_completed
from abc import ABC, abstractmethod
import yaml
from openai import OpenAI, AsyncOpenAI
from tenacity import retry, stop_after_attempt, wait_exponential
<<<<<<< HEAD
from functools import lru_cache
import aiohttp
=======
>>>>>>> 0dc5daac
import pdfplumber

# Configurazione logging
def setup_logging(log_level: str = "INFO") -> logging.Logger:
    """Configura il sistema di logging."""
    logger = logging.getLogger("paper_review_system")
    logger.setLevel(getattr(logging, log_level.upper()))
    
    # Console handler
    console_handler = logging.StreamHandler()
    console_handler.setLevel(getattr(logging, log_level.upper()))
    
    # File handler
    file_handler = logging.FileHandler('paper_review_system.log')
    file_handler.setLevel(logging.DEBUG)
    
    # Formatter
    formatter = logging.Formatter(
        '%(asctime)s - %(name)s - %(levelname)s - %(message)s'
    )
    console_handler.setFormatter(formatter)
    file_handler.setFormatter(formatter)
    
    logger.addHandler(console_handler)
    logger.addHandler(file_handler)
    
    return logger

logger = setup_logging()

@dataclass
class Config:
    """Configurazione centralizzata del sistema."""
    api_key: str = field(default_factory=lambda: os.environ.get("OPENAI_API_KEY", ""))
    model_powerful: str = "o3"
    model_standard: str = "gpt-4.1"
    model_basic: str = "gpt-4.1-mini"
    output_dir: str = "output_revisione_paper"
    max_parallel_agents: int = 3
    agent_timeout: int = 300  # secondi
    temperature_methodology: float = 1
    temperature_results: float = 1
    temperature_literature: float = 1
    temperature_structure: float = 1
    temperature_impact: float = 1
    temperature_contradiction: float = 1
    temperature_ethics: float = 1
    temperature_coordinator: float = 1
    temperature_editor: float = 1
    temperature_ai_origin: float = 1  # Nuova temperatura per AI Origin Detector
    
    @classmethod
    def from_yaml(cls, path: str) -> 'Config':
        """Carica configurazione da file YAML."""
        try:
            with open(path, 'r') as f:
                data = yaml.safe_load(f)
            return cls(**data)
        except FileNotFoundError:
            logger.warning(f"Config file {path} not found, using defaults")
            return cls()
        except Exception as e:
            logger.error(f"Error loading config: {e}")
            return cls()
    
    def validate(self) -> bool:
        """Valida la configurazione."""
        if not self.api_key:
            raise ValueError("API key not configured. Set OPENAI_API_KEY environment variable.")
        return True

# Implementazione alternativa del sistema di agenti
class Agent:
    """Implementazione semplificata di un agente usando OpenAI API."""
    
    def __init__(self, name: str, instructions: str, model: str, temperature: float = 0.7):
        self.name = name
        self.instructions = instructions
        self.model = model
        self.temperature = temperature
        self.client = None
        self._init_client()
    
    def _init_client(self):
        """Inizializza il client OpenAI."""
        config = Config()
        if config.api_key:
            self.client = OpenAI(api_key=config.api_key)
        else:
            logger.warning("OpenAI client not initialized - no API key")
  
    
    @retry(stop=stop_after_attempt(3), wait=wait_exponential(multiplier=1, min=4, max=60))
    def run(self, message: str) -> str:
        """Esegue l'agente con il messaggio dato."""
        if not self.client:
            raise ValueError("OpenAI client not initialized")
        
        # Verifica che il messaggio non sia vuoto
        if not message or not message.strip():
            raise ValueError("Message content cannot be empty")
        
        try:
            # Alcuni modelli (o1-preview, o1-mini) supportano solo temperature=1
            temperature = self.temperature if self.model not in ["o1-preview", "o1-mini"] else 1
            
            response = self.client.chat.completions.create(
                model=self.model,
                messages=[
                    {"role": "system", "content": self.instructions},
                    {"role": "user", "content": message}
                ],
                temperature=temperature,

                max_completion_tokens=4000
            )
            
            result = response.choices[0].message.content
            logger.info(f"Agent {self.name} completed successfully")
            return result
        
        except Exception as e:
            logger.error(f"Error in agent {self.name}: {e}")
            raise


class AsyncAgent(Agent):
    """Versione asincrona dell'agente."""

    async def arun(self, message: str) -> str:
        if not message or not message.strip():
            raise ValueError("Message content cannot be empty")

        client = AsyncOpenAI(api_key=Config().api_key)
        temperature = self.temperature if self.model not in ["o1-preview", "o1-mini"] else 1
        response = await client.chat.completions.create(
            model=self.model,
            messages=[
                {"role": "system", "content": self.instructions},
                {"role": "user", "content": message}
            ],
            temperature=temperature,
            max_completion_tokens=4000,
        )
        result = response.choices[0].message.content
        logger.info(f"Async agent {self.name} completed successfully")
        return result


class CachingAsyncAgent(AsyncAgent):
    """Agente asincrono con caching dei risultati."""

    def __init__(self, *args, **kwargs):
        super().__init__(*args, **kwargs)
        self._cache: Dict[int, str] = {}

    async def arun(self, message: str) -> str:
        key = hash(message)
        if key in self._cache:
            return self._cache[key]
        result = await super().arun(message)
        self._cache[key] = result
        return result

@dataclass
class PaperInfo:
    """Informazioni strutturate sul paper."""
    title: str
    authors: str
    abstract: str
    length: int
    sections: List[str]
    file_path: Optional[str] = None
    
    def to_dict(self) -> Dict[str, Any]:
        """Converte in dizionario."""
        return {
            "title": self.title,
            "authors": self.authors,
            "abstract": self.abstract,
            "length": self.length,
            "sections": self.sections,
            "file_path": self.file_path
        }

class FileManager:
    """Gestisce le operazioni su file con gestione degli errori."""
    
    def __init__(self, output_dir: str):
        self.output_dir = Path(output_dir)
        self.output_dir.mkdir(exist_ok=True)
    
    def save_json(self, data: Any, filename: str) -> bool:
        """Salva dati in formato JSON con gestione errori."""
        filepath = self.output_dir / filename
        try:
            with open(filepath, 'w', encoding='utf-8') as f:
                json.dump(data, f, ensure_ascii=False, indent=2)
            logger.info(f"JSON saved: {filepath}")
            return True
        except Exception as e:
            logger.error(f"Error saving JSON {filepath}: {e}")
            return False
    
    def save_text(self, text: str, filename: str) -> bool:
        """Salva testo in un file con gestione errori."""
        filepath = self.output_dir / filename
        try:
            with open(filepath, 'w', encoding='utf-8') as f:
                f.write(text)
            logger.info(f"Text file saved: {filepath}")
            return True
        except Exception as e:
            logger.error(f"Error saving text file {filepath}: {e}")
            return False

    def extract_text_from_pdf(self, pdf_path: str) -> str:
        """Restituisce il testo concatenato di tutte le pagine di un PDF."""
        if not Path(pdf_path).exists():
            logger.error(f"PDF not found: {pdf_path}")
            return ""
        text_buf = StringIO()
        try:
            with pdfplumber.open(pdf_path) as pdf:
                for page in pdf.pages:
                    page_text = page.extract_text(x_tolerance=1.5, y_tolerance=1.5)
                    text_buf.write(page_text or "")
                    text_buf.write("\n\n")
            return text_buf.getvalue()
        except Exception as e:
            logger.error(f"PDF extraction failed: {e}")
            return ""
    
    def save_review(self, reviewer_name: str, review_content: str) -> str:
        """Salva la revisione di un revisore."""
        filename = f"review_{reviewer_name.replace(' ', '_')}.txt"
        success = self.save_text(review_content, filename)
        if success:
            return f"Review successfully saved in {filename}"
        else:
            return f"Error saving review for {reviewer_name}"
    
    def get_reviews(self) -> Dict[str, str]:
        """Recupera tutte le revisioni salvate."""
        reviews = {}
        
        if not self.output_dir.exists():
            logger.warning("Output directory does not exist")
            return reviews
        
        try:
            for filepath in self.output_dir.glob("review_*.txt"):
                reviewer_name = filepath.stem[7:].replace('_', ' ')
                try:
                    with open(filepath, 'r', encoding='utf-8') as f:
                        reviews[reviewer_name] = f.read()
                except Exception as e:
                    logger.error(f"Error reading review {filepath}: {e}")
        except Exception as e:
            logger.error(f"Error accessing reviews: {e}")
        
        return reviews
    
    def read_paper(self, file_path: str) -> Optional[str]:
        """Legge il contenuto di un paper con gestione encoding multipli."""
        encodings = ['utf-8', 'latin-1', 'cp1252', 'iso-8859-1']
        
        for encoding in encodings:
            try:
                with open(file_path, 'r', encoding=encoding) as f:
                    content = f.read()
                logger.info(f"Paper read successfully with {encoding} encoding")
                return content
            except UnicodeDecodeError:
                continue
            except FileNotFoundError:
                logger.error(f"File not found: {file_path}")
                return None
            except Exception as e:
                logger.error(f"Error reading file: {e}")
                return None
        
        logger.error(f"Could not read file with any encoding: {file_path}")
        return None

class PaperAnalyzer:
    """Analizza e estrae informazioni dal paper."""
    
    @staticmethod
    def extract_info(paper_text: str) -> PaperInfo:
        """Estrae informazioni strutturate dal paper."""
        # Estrai titolo
        lines = paper_text.split('\n')
        title = next((line.strip() for line in lines if line.strip()), "Unknown title")
        
        # Cerca autori con pattern migliorato
        author_patterns = [
            r'(?:Authors?|by|Autori|di):\s*([^\n]+)',
            r'^\s*([A-Z][a-z]+(?:\s+[A-Z][a-z]+)+(?:,\s*[A-Z][a-z]+(?:\s+[A-Z][a-z]+)+)*)',
            r'(?:^|\n)([A-Z][a-z]+\s+[A-Z]\.\s*[A-Z][a-z]+(?:,\s*[A-Z][a-z]+\s+[A-Z]\.\s*[A-Z][a-z]+)*)'
        ]
        
        authors = "Unknown authors"
        for pattern in author_patterns:
            match = re.search(pattern, paper_text, re.MULTILINE)
            if match:
                authors = match.group(1).strip()
                break
        
        # Cerca abstract con pattern migliorato
        abstract_pattern = r'(?:Abstract|Summary|Riassunto|Sommario)[:.\n]\s*([^\n]+(?:\n[^\n]+)*?)(?:\n\n|\n[A-Z]|\n\d+\.|$)'
        abstract_match = re.search(abstract_pattern, paper_text, re.IGNORECASE | re.DOTALL)
        abstract = abstract_match.group(1).strip() if abstract_match else "Abstract not found"
        
        # Identifica sezioni
        sections = PaperAnalyzer._identify_sections(paper_text)
        
        return PaperInfo(
            title=title,
            authors=authors,
            abstract=abstract[:500] + "..." if len(abstract) > 500 else abstract,
            length=len(paper_text),
            sections=sections
        )
    
    @staticmethod
    def _identify_sections(paper_text: str) -> List[str]:
        """Identifica le principali sezioni del paper con pattern migliorato."""
        section_patterns = [
            r'(?:^|\n)#+\s*([^\n]+)',  # Markdown headers
            r'(?:^|\n)(\d+\.?\s+[A-Z][^\n]+)',  # Numbered sections
            r'(?:^|\n)([A-Z][A-Z\s]{2,})\n',  # All caps headers
            r'(?:^|\n)([A-Z][a-z]+(?:\s+[A-Z][a-z]+)*)\n(?:-{3,}|={3,})',  # Underlined headers
        ]
        
        sections = []
        for pattern in section_patterns:
            matches = re.findall(pattern, paper_text, re.MULTILINE)
            sections.extend([m.strip() for m in matches if len(m.strip()) > 2])
        
        # Rimuovi duplicati mantenendo l'ordine
        seen = set()
        unique_sections = []
        for section in sections:
            if section not in seen:
                seen.add(section)
                unique_sections.append(section)
        
        return unique_sections[:20]  # Limita a 20 sezioni

class AgentFactory:
    """Factory per creare agenti con configurazioni appropriate."""
    
    def __init__(self, config: Config):
        self.config = config
        self.file_manager = FileManager(config.output_dir)
    
    def create_methodology_agent(self) -> Agent:
        return Agent(
            name="Methodology_Expert",
            instructions="""You are an expert in scientific methodology with a PhD and extensive experience in reviewing scientific papers.
Your task is to critically evaluate the methodology of the paper, focusing on the following aspects:
1. Validity and appropriateness of the chosen methods
2. Experimental rigor and control of variables
3. Sample size and representativeness
4. Correctness of statistical analyses
5. Presence and appropriate management of controls
6. Adequacy of measures to reduce bias and confounders
7. Reproducibility of experimental procedures
8. Consistency between stated methodology and presented results

Provide a detailed analysis IN ENGLISH, highlighting methodological strengths and criticalities.
Suggest specific improvements where appropriate.
Use a constructive but rigorous approach, as you would in a high-quality peer review.

Structure your review with clear sections:
- Overview of Methodology
- Strengths
- Weaknesses and Concerns
- Specific Recommendations

End your review with: "REVIEW COMPLETED - Methodology Expert" """,
            model=self.config.model_powerful,
            temperature=self.config.temperature_methodology,
        )
    
    def create_results_agent(self) -> Agent:
        return Agent(
            name="Results_Analyst",
            instructions="""You are a statistician and data analyst specializing in the critical analysis of scientific results.
Your task is to evaluate the quality of the results and data analyses in the paper, focusing on:
1. Validity and robustness of the statistical analyses used
2. Correct interpretation of results and significance
3. Completeness of data presentation (are all relevant data shown?)
4. Appropriateness of visualizations (graphs, tables, figures)
5. Presence of potential analysis or interpretation errors
6. Consistency between presented results and drawn conclusions
7. Assessment of the limitations of results and their generalizability
8. Possibility of alternative explanations for the observed phenomena

Analyze in detail the results sections, figures, and tables, identifying inconsistencies or problems.
Provide constructive criticism IN ENGLISH on how to improve the presentation and analysis of data.

Structure your review with:
- Summary of Key Results
- Statistical Analysis Assessment
- Data Presentation Quality
- Interpretation Validity
- Recommendations for Improvement

End your review with: "REVIEW COMPLETED - Results Analyst" """,
            model=self.config.model_powerful,
            temperature=self.config.temperature_results,
        )
    
    def create_literature_agent(self) -> Agent:
        return Agent(
            name="Literature_Expert",
            instructions="""You are an expert in the specific field of study of the paper, with in-depth knowledge of the relevant literature.
Your task is to evaluate how the paper fits into the context of existing literature:
1. Completeness and relevance of the literature review
2. Identification of potential gaps in references to important works
3. Evaluation of the originality and contribution of the paper in relation to the existing field
4. Correctness of citations and representation of others' work
5. Adequate contextualization of the research problem
6. Identification of potential connections with other relevant fields or literature

Provide a balanced assessment IN ENGLISH of the paper's positioning in the research field,
suggesting additions or changes in contextualization and bibliographic references.

End your review with: "REVIEW COMPLETED - Literature Expert" """,
            model=self.config.model_standard,
            temperature=self.config.temperature_literature,
        )
    
    def create_structure_agent(self) -> Agent:
        return Agent(
            name="Structure_Clarity_Reviewer",
            instructions="""You are an editor specialized in evaluating academic manuscripts for clarity and structure.
Your task is to analyze the structural and communicative aspects of the paper:
1. Logic and coherence in the overall organization of the paper
2. Clarity of the abstract and adherence to the paper's contents
3. Effectiveness of the introduction in presenting the problem and objectives
4. Logical flow between sections and paragraphs
5. Clarity and precision of scientific language used
6. Adequacy of section titles and subtitles
7. Effectiveness of conclusions in summarizing the main results
8. Presence of redundancies, digressions, or superfluous parts

Provide concrete suggestions IN ENGLISH for improving the organization and expository clarity of the paper,
indicating specific sections to restructure, condense, or expand.

End your review with: "REVIEW COMPLETED - Structure & Clarity Reviewer" """,
            model=self.config.model_basic,
            temperature=self.config.temperature_structure,
        )
    
    def create_impact_agent(self) -> Agent:
        return Agent(
            name="Impact_Innovation_Analyst",
            instructions="""You are an analyst of scientific trends and innovation with experience in evaluating the potential impact of research.
Your task is to evaluate the importance, novelty, and potential impact of the paper:
1. Degree of innovation and originality of the presented ideas
2. Relevance and significance of the addressed problems
3. Potential impact in the specific field and related areas
4. Identification of possible practical applications or future implications
5. Capacity of the paper to open new research directions
6. Positioning in relation to the main challenges in the field
7. Adequacy of conclusions in communicating the value of the contribution

Offer a balanced assessment IN ENGLISH of the work's importance in the current scientific context,
considering both strengths and limitations in terms of potential impact.

End your review with: "REVIEW COMPLETED - Impact & Innovation Analyst" """,
            model=self.config.model_standard,
            temperature=self.config.temperature_impact,
        )
    
    def create_contradiction_agent(self) -> Agent:
        return Agent(
            name="Contradiction_Checker",
            instructions="""You are a skeptical reviewer with excellent analytical skills and attention to detail.
Your task is to identify contradictions, inconsistencies, and logical problems in the paper:
1. Incoherencies between statements in different parts of the text
2. Contradictions between presented data and drawn conclusions
3. Claims not supported by sufficient evidence
4. Problematic implicit assumptions
5. Potential logical fallacies or reasoning errors
6. Incongruities between stated objectives and actually presented results
7. Discrepancies between figures/tables and the text describing them
8. Significant omissions that weaken the argument

Be particularly attentive and critical, reporting precisely IN ENGLISH any identified problems,
citing specific sections or passages of the paper.

End your review with: "REVIEW COMPLETED - Contradiction Checker" """,
            model=self.config.model_powerful,
            temperature=self.config.temperature_contradiction,
        )
    
    def create_ethics_agent(self) -> Agent:
        return Agent(
            name="Ethics_Integrity_Reviewer",
            instructions="""You are an expert in research ethics and scientific integrity.
Your task is to evaluate the paper from an ethical and scientific integrity perspective:
1. Compliance with ethical standards in research conduct
2. Transparency on methodology and data
3. Proper attribution of others' work (appropriate citations)
4. Disclosure of potential conflicts of interest
5. Consideration of ethical implications of results or applications
6. Respect for privacy and informed consent (if applicable)
7. Assessment of possible bias or prejudice in the research
8. Adherence to open science and reproducibility principles

Provide a balanced assessment IN ENGLISH of ethical and integrity aspects, highlighting both 
positive practices and problematic areas, with suggestions for improvements.

End your review with: "REVIEW COMPLETED - Ethics & Integrity Reviewer" """,
            model=self.config.model_standard,
            temperature=self.config.temperature_ethics,
        )
    
    def create_ai_origin_detector_agent(self) -> Agent:
        return Agent(
            name="AI_Origin_Detector",
            instructions="""You are an AI Origin Detector. Your task is to analyze the provided scientific paper text and assess the likelihood that it was written by an AI, partially or entirely. 
Focus on aspects such as:
1. Writing style (e.g., overly formal, repetitive sentence structures, unusual vocabulary choices, lack of personal voice).
2. Content consistency and depth (e.g., superficial analysis, generic statements, lack of nuanced arguments, logical fallacies common in AI text).
3. Structural patterns (e.g., predictable organization, boilerplate phrases, unnaturally smooth transitions).
4. Presence of known AI writing tells or artifacts.
5. Compare against typical human academic writing styles.

Provide a detailed analysis IN ENGLISH, outlining your findings and the reasons for your assessment. 
Conclude with an estimated likelihood (e.g., Very Low, Low, Moderate, High, Very High) that the text has significant AI-generated portions.

End your review with: "REVIEW COMPLETED - AI Origin Detector\"""",
            model=self.config.model_standard, # o model_powerful a seconda della necessità
            temperature=self.config.temperature_ai_origin,
        )

    def create_hallucination_detector(self) -> Agent:
        return Agent(
            name="Hallucination_Detector",
            instructions="""You are tasked with spotting potential hallucinations in the paper. Look for:\n1. Claims lacking citations\n2. Data inconsistent with official sources\n3. Conclusions not supported by presented data\n4. Invented or malformed references\nProvide a concise report IN ENGLISH detailing any suspicious statements.""",
            model="gpt-4o-2024-05-13",
            temperature=self.config.temperature_standard if hasattr(self.config, 'temperature_standard') else 1,
        )
    
    def create_coordinator_agent(self) -> Agent:
        return Agent(
            name="Review_Coordinator",
            instructions="""You are the coordinator of the peer review process for a scientific paper.
You will receive individual reviews from multiple expert reviewers. Your task is to:
1. Review all the feedback provided by the expert reviewers
2. Identify points of consensus and disagreement among reviewers
3. Synthesize the feedback into a structured overall assessment
4. Balance criticisms and strengths for a fair evaluation
5. Produce clear final recommendations (accept/revise/reject) with rationales
6. Highlight priorities for any requested revisions

Create a comprehensive, balanced summary IN ENGLISH of all reviewer feedback,
structured in a way that would be useful for both the authors and the editor.

Your final assessment should include:
- Executive summary of the paper's strengths and weaknesses
- Methodological soundness
- Quality of results and analyses
- Relevance and literature contextualization
- Structural clarity and organization
- Innovation and potential impact
- Logical consistency 
- Ethical considerations
- Final recommendation with clear justification

End with: "COORDINATOR ASSESSMENT COMPLETED" """,
            model=self.config.model_powerful,
            temperature=self.config.temperature_coordinator,
        )
    
    def create_editor_agent(self) -> Agent:
        return Agent(
            name="Journal_Editor",
            instructions="""You are the editor of a prestigious academic journal.
Based on all reviews including the coordinator's comprehensive assessment, your task is to:
1. Evaluate the paper from an editorial perspective
2. Consider the relevance and adequacy for the journal's audience
3. Provide a final judgment on the publishability of the paper
4. Elaborate specific editorial feedback for the authors

Provide a formal editorial decision IN ENGLISH, considering the potential interest for readers
and contribution to the field. Use formal and professional language.

Your decision should be one of:
- Accept as is
- Accept with minor revisions
- Revise and resubmit (major revisions)
- Reject

Include clear justification for your decision and specific guidance for authors.

End with: "EDITORIAL DECISION COMPLETED" """,
            model=self.config.model_standard,
            temperature=self.config.temperature_editor,
        )
    
    def create_all_agents(self) -> Dict[str, Agent]:
        """Crea tutti gli agenti necessari."""
        return {
            "methodology": self.create_methodology_agent(),
            "results": self.create_results_agent(),
            "literature": self.create_literature_agent(),
            "structure": self.create_structure_agent(),
            "impact": self.create_impact_agent(),
            "contradiction": self.create_contradiction_agent(),
            "ethics": self.create_ethics_agent(),
            "ai_origin": self.create_ai_origin_detector_agent(),
            "hallucination": self.create_hallucination_detector(),
            "coordinator": self.create_coordinator_agent(),
            "editor": self.create_editor_agent()
        }

class ReviewOrchestrator:
    """Orchestratore principale del processo di revisione."""
    
    def __init__(self, config: Config):
        self.config = config
        self.file_manager = FileManager(config.output_dir)
        self.agent_factory = AgentFactory(config)
        self.agents = {}
    
    def execute_review_process(self, paper_text: str) -> Dict[str, Any]:
        """Esegue il processo completo di revisione con gestione errori."""
        try:
            # Estrai informazioni sul paper
            paper_info = PaperAnalyzer.extract_info(paper_text)
            self.file_manager.save_json(paper_info.to_dict(), "paper_info.json")
            
            logger.info("Starting multi-agent peer review process...")
            
            # Crea agenti
            self.agents = self.agent_factory.create_all_agents()
            
            # Prepara messaggio iniziale
            initial_message = self._prepare_initial_message(paper_info, paper_text)
            
            # Esegui revisori principali
            reviews = self._execute_main_reviewers(initial_message)
            
            # Esegui coordinatore
            coordinator_review = self._execute_coordinator(reviews)
            reviews["coordinator"] = coordinator_review
            
            # Esegui editor
            editor_decision = self._execute_editor(reviews)
            
            # Sintetizza risultati
            final_results = self._synthesize_results(paper_info, reviews, editor_decision)
            
            # Genera report
            self._generate_reports(final_results)
            
            return final_results
            
        except Exception as e:
            logger.error(f"Critical error in review process: {e}")
            raise
    
    def _prepare_initial_message(self, paper_info: PaperInfo, paper_text: str) -> str:
        """Prepara il messaggio iniziale per gli agenti."""

        # Manteniamo sempre il testo completo del paper. Se supera la soglia
        # consigliata per alcuni modelli, emettiamo solo un avviso di log.
        display_paper_text = paper_text
        original_length = len(paper_text)

        MAX_RECOMMENDED_CHARS = 25000
        if original_length > MAX_RECOMMENDED_CHARS:
            logger.info(
                f"Paper text is {original_length} characters; this may exceed some model limits "
                f"(recommended <= {MAX_RECOMMENDED_CHARS}). Using full text as requested."
            )

        prompt_template = (
            """Paper to be analyzed:

Title: {title}
Authors: {authors}
Abstract: {abstract}

Please conduct a comprehensive and thorough review of this scientific paper.
All reviewers should provide their comments IN ENGLISH.
Each reviewer should analyze the paper from their own expert perspective.

The paper content is as follows:

{text_content}
"""
        )

        return prompt_template.format(
            title=paper_info.title,
            authors=paper_info.authors,
            abstract=paper_info.abstract,
            text_content=display_paper_text
        )
    
    def _execute_main_reviewers(self, initial_message: str) -> Dict[str, str]:
        """Esegue i revisori principali usando batch asincroni."""
        main_agents = [
            "methodology",
            "results",
            "literature",
            "structure",
            "impact",
            "contradiction",
            "ethics",
            "ai_origin",
            "hallucination",
        ]
        return asyncio.run(self._batch_process_agents(main_agents, initial_message))

    async def _batch_process_agents(self, agent_names: List[str], message: str) -> Dict[str, str]:
        """Esegue più agenti in parallelo con asyncio."""
        tasks = []
        for name in agent_names:
            agent = self.agents.get(name)
            if not agent:
                continue
            if isinstance(agent, AsyncAgent):
                tasks.append(asyncio.create_task(agent.arun(message)))
            else:
                loop = asyncio.get_running_loop()
                tasks.append(loop.run_in_executor(None, agent.run, message))

        results_list = await asyncio.gather(*tasks, return_exceptions=True)
        reviews: Dict[str, str] = {}
        for name, result in zip(agent_names, results_list):
            if isinstance(result, Exception):
                logger.error(f"Error in agent {name}: {result}")
                reviews[name] = f"Error during review: {result}"
            else:
                reviews[name] = result
                self.file_manager.save_review(name, result)
        return reviews
    
    def _run_agent_with_review(self, agent: Agent, message: str, agent_name: str) -> str:
        """Esegue un agente e salva la sua revisione."""
        try:
            review = agent.run(message)
            # Salva la revisione
            self.file_manager.save_review(agent_name, review)
            return review
        except Exception as e:
            logger.error(f"Agent execution error for {agent_name}: {e}")
            raise
    
    def _execute_coordinator(self, reviews: Dict[str, str]) -> str:
        """Esegue il coordinatore con tutte le revisioni."""
        coordinator = self.agents.get("coordinator")
        if not coordinator:
            logger.error("Coordinator agent not found")
            return "Coordinator review not available"
        
        # Prepara messaggio con tutte le revisioni
        reviews_text = "\n\n".join([
            f"=== {agent_name.upper()} REVIEW ===\n{review_content}"
            for agent_name, review_content in reviews.items()
        ])
        
        coordinator_message = f"""
Here are all the expert reviews for the paper:

{reviews_text}

Please provide your comprehensive coordinator assessment based on all these reviews.
"""
        
        try:
            coordinator_review = coordinator.run(coordinator_message)
            self.file_manager.save_review("coordinator", coordinator_review)
            return coordinator_review
        except Exception as e:
            logger.error(f"Error in coordinator: {e}")
            return f"Error in coordinator assessment: {str(e)}"
    
    def _execute_editor(self, all_reviews: Dict[str, str]) -> str:
        """Esegue l'editor per la decisione finale."""
        editor = self.agents.get("editor")
        if not editor:
            logger.error("Editor agent not found")
            return "Editorial decision not available"
        
        # Prepara messaggio con tutte le revisioni incluso coordinatore
        reviews_text = "\n\n".join([
            f"=== {agent_name.upper()} REVIEW ===\n{review_content}"
            for agent_name, review_content in all_reviews.items()
        ])
        
        editor_message = f"""
Here are all the reviews including the coordinator's assessment:

{reviews_text}

Please provide your editorial decision based on all these reviews.
"""
        
        try:
            editor_decision = editor.run(editor_message)
            self.file_manager.save_review("editor", editor_decision)
            return editor_decision
        except Exception as e:
            logger.error(f"Error in editor: {e}")
            return f"Error in editorial decision: {str(e)}"
    
    def _synthesize_results(self, paper_info: PaperInfo, reviews: Dict[str, str], 
                          editor_decision: str) -> Dict[str, Any]:
        """Sintetizza i risultati delle revisioni."""
        return {
            "paper_info": paper_info.to_dict(),
            "reviews": reviews,
            "editor_decision": editor_decision,
            "timestamp": datetime.now().isoformat(),
            "config": {
                "models_used": {
                    "powerful": self.config.model_powerful,
                    "standard": self.config.model_standard,
                    "basic": self.config.model_basic
                },
                "num_reviewers": len(reviews)
            }
        }
    
    def _generate_reports(self, results: Dict[str, Any]) -> None:
        """Genera report in vari formati."""
        # Report Markdown
        report_md = self._generate_markdown_report(results)
        self.file_manager.save_text(report_md, f"review_report_{datetime.now():%Y%m%d_%H%M%S}.md")
        
        # Report JSON
        self.file_manager.save_json(results, f"review_results_{datetime.now():%Y%m%d_%H%M%S}.json")
        
        # Executive summary
        summary = self._generate_executive_summary(results)
        self.file_manager.save_text(summary, f"executive_summary_{datetime.now():%Y%m%d_%H%M%S}.md")

        # Dashboard HTML
        dashboard = ReviewDashboard().generate_html_dashboard(results)
        self.file_manager.save_text(dashboard, f"dashboard_{datetime.now():%Y%m%d_%H%M%S}.html")
    
    def _generate_markdown_report(self, results: Dict[str, Any]) -> str:
        """Genera report dettagliato in Markdown."""
        paper_info = results["paper_info"]
        reviews = results["reviews"]
        editor_decision = results["editor_decision"]
        
        report = f"""# Peer Review Report

**Generated:** {results['timestamp']}

## Paper Information

**Title:** {paper_info['title']}

**Authors:** {paper_info['authors']}

**Abstract:**
{paper_info['abstract']}

**Document Length:** {paper_info['length']:,} characters

**Identified Sections:** {', '.join(paper_info['sections'][:10])}

## Review Configuration

**Models Used:**
- Primary: {results['config']['models_used']['powerful']}
- Standard: {results['config']['models_used']['standard']}
- Basic: {results['config']['models_used']['basic']}

**Number of Reviewers:** {results['config']['num_reviewers']}

## Editorial Decision

{editor_decision}

## Coordinator Assessment

{reviews.get('coordinator', 'No coordinator assessment available')}

## Detailed Reviews

"""
        
        # Aggiungi revisioni individuali
        review_order = [
            "methodology",
            "results",
            "literature",
            "structure",
            "impact",
            "contradiction",
            "ethics",
            "ai_origin",
            "hallucination",
        ]
        
        for agent_type in review_order:
            if agent_type in reviews:
                report += f"### {agent_type.replace('_', ' ').title()} Review\n\n"
                report += reviews[agent_type]
                report += "\n\n---\n\n"
        
        return report
    
    def _generate_executive_summary(self, results: Dict[str, Any]) -> str:
        """Genera sommario esecutivo."""
        paper_info = results["paper_info"]
        editor_decision = results["editor_decision"]
        coordinator_assessment = results["reviews"].get("coordinator", "")
        
        summary = f"""# Executive Summary

**Paper:** {paper_info['title']}
**Authors:** {paper_info['authors']}
**Review Date:** {results['timestamp']}

## Editorial Decision

{editor_decision}

## Coordinator's Overall Assessment

{coordinator_assessment}

## Review Summary

This paper has been reviewed by 8 specialized AI agents, each focusing on different aspects of the manuscript:

1. **Methodology Expert**: Evaluated experimental design and statistical rigor
2. **Results Analyst**: Assessed data analysis and presentation
3. **Literature Expert**: Reviewed contextualization and citations
4. **Structure & Clarity Reviewer**: Analyzed organization and readability
5. **Impact & Innovation Analyst**: Evaluated novelty and potential contribution
6. **Contradiction Checker**: Identified inconsistencies and logical issues
7. **Ethics & Integrity Reviewer**: Assessed ethical compliance and transparency
8. **AI Origin Detector**: Assessed the likelihood of AI authorship

The reviews were synthesized by a Review Coordinator and evaluated by a Journal Editor for the final publication decision.

---

For the complete detailed reviews, please refer to the full report.
"""
        
        return summary


class ReviewDashboard:
    """Genera un semplice dashboard HTML riassuntivo."""

    def generate_html_dashboard(self, results: Dict[str, Any]) -> str:
        html = ["<html><head><meta charset='utf-8'><title>Review Dashboard</title></head><body>"]
        html.append(f"<h1>Review Results {results['timestamp']}</h1>")
        html.append("<h2>Reviews</h2><ul>")
        for name, review in results.get('reviews', {}).items():
            html.append(f"<li>{name}: {len(review.split())} words</li>")
        html.append("</ul>")
        html.append(f"<h2>Editorial Decision</h2><p>{results.get('editor_decision','')}</p>")
        html.append("</body></html>")
        return "\n".join(html)


def system_health_check(config: Config) -> Dict[str, Any]:
    """Esegue un controllo di base dell'integrità del sistema."""
    report: Dict[str, Any] = {"storage_ok": Path(config.output_dir).exists()}
    start = time.time()
    try:
        client = OpenAI(api_key=config.api_key)
        client.models.list()
        report["api_latency"] = time.time() - start
        report["api_ok"] = True
    except Exception as e:
        report["api_ok"] = False
        report["api_error"] = str(e)
        report["api_latency"] = None
    return report

def main():
    """Funzione principale con gestione errori migliorata."""
    import argparse
    
    parser = argparse.ArgumentParser(
        description="Advanced Multi-Agent System for Scientific Paper Review"
    )
    parser.add_argument("paper_path", help="Path to the paper file to review")
    parser.add_argument("--config", default="config.yaml", help="Path to configuration file")
    parser.add_argument("--output-dir", help="Override output directory")
    parser.add_argument("--log-level", default="INFO", choices=["DEBUG", "INFO", "WARNING", "ERROR"])
    
    args = parser.parse_args()
    
    # Setup logging con livello specificato
    global logger
    logger = setup_logging(args.log_level)
    
    try:
        # Carica configurazione
        config = Config.from_yaml(args.config)
        if args.output_dir:
            config.output_dir = args.output_dir
        
        # Valida configurazione
        config.validate()
        health = system_health_check(config)
        logger.info(f"System health: {health}")
        
        # Leggi paper (PDF o testo)
        file_manager = FileManager(config.output_dir)
        if args.paper_path.lower().endswith(".pdf"):
            paper_text = file_manager.extract_text_from_pdf(args.paper_path)
        else:
            paper_text = file_manager.read_paper(args.paper_path)
        
        if not paper_text:
            logger.error("Failed to read paper file")
            return 1
        
        logger.info(f"Paper loaded successfully. Length: {len(paper_text):,} characters")
        
        # Esegui processo di revisione
        orchestrator = ReviewOrchestrator(config)
        results = orchestrator.execute_review_process(paper_text)
        
        logger.info(f"Review process completed. Results saved in: {config.output_dir}")
        
        return 0
        
    except KeyboardInterrupt:
        logger.info("Process interrupted by user")
        return 1
    except Exception as e:
        logger.error(f"Fatal error: {e}", exc_info=True)
        return 1

if __name__ == "__main__":
    import sys
    sys.exit(main())<|MERGE_RESOLUTION|>--- conflicted
+++ resolved
@@ -22,11 +22,9 @@
 import yaml
 from openai import OpenAI, AsyncOpenAI
 from tenacity import retry, stop_after_attempt, wait_exponential
-<<<<<<< HEAD
 from functools import lru_cache
 import aiohttp
-=======
->>>>>>> 0dc5daac
+
 import pdfplumber
 
 # Configurazione logging
